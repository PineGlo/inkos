<<<<<<< HEAD
//! Background job execution and helpers for deriving daily workspace digests.
//!
//! Jobs are persisted to the SQLite `jobs` table so that they can be retried
//! and inspected by diagnostic tooling. A lightweight async scheduler polls the
//! queue, executes due jobs on blocking threads, and records structured output
//! for the UI.

use std::sync::Arc;
use std::time::Duration as StdDuration;
=======
//! Synchronous worker implementations invoked from IPC commands.
//!
//! These helpers run inside the same process but are isolated from the UI
//! thread. They return JSON payloads so the frontend can render rich status.
>>>>>>> 1eec4870

use anyhow::{anyhow, Context, Result};
use log::error;
use r2d2_sqlite::rusqlite::Connection;
use r2d2_sqlite::rusqlite::{params, OptionalExtension};
use serde::Serialize;
use serde_json::{json, Value};
use tauri::async_runtime;
use time::macros::format_description;
use time::{Date, Duration as TimeDuration, OffsetDateTime, Time};
use tokio::sync::Notify;
use tokio::task::spawn_blocking;
use tokio::time::interval;
use uuid::Uuid;

use crate::agents::config;
use crate::agents::{AiChatInput, AiChatMessage, AiOrchestrator};
use crate::db::DbPool;
use crate::logging::log_event;

<<<<<<< HEAD
const DAILY_DIGEST_JOB: &str = "workspace.daily_digest";

/// Result payload returned when a worker completes a job.
#[derive(Debug, Clone, Serialize)]
=======
/// Result payload returned when a worker completes a job.
#[derive(Debug, Serialize)]
>>>>>>> 1eec4870
pub struct JobRunResult {
    pub job_id: String,
    pub kind: String,
    pub state: String,
    pub result: Value,
}

struct PendingJob {
    id: String,
    kind: String,
    payload: Value,
}

<<<<<<< HEAD
/// Cooperative scheduler that executes queued jobs on background threads.
pub struct JobScheduler {
    pool: DbPool,
    ai: Arc<AiOrchestrator>,
    notifier: Arc<Notify>,
}

impl JobScheduler {
    /// Construct a scheduler backed by the provided database pool and AI runtime.
    pub fn new(pool: DbPool, ai: Arc<AiOrchestrator>) -> Arc<Self> {
        let scheduler = Arc::new(Self {
            pool,
            ai,
            notifier: Arc::new(Notify::new()),
        });
        scheduler.spawn_worker();
        scheduler
    }

    fn spawn_worker(self: &Arc<Self>) {
        let runner = Arc::clone(self);
        async_runtime::spawn(async move {
            let mut tick = interval(StdDuration::from_secs(60));
            loop {
                tokio::select! {
                    _ = runner.notifier.notified() => {
                        if let Err(err) = runner.dispatch_due_jobs().await {
                            error!("failed to dispatch queued jobs: {err:?}");
                        }
                    }
                    _ = tick.tick() => {
                        if let Err(err) = runner.dispatch_due_jobs().await {
                            error!("failed to dispatch queued jobs: {err:?}");
                        }
                        if let Err(err) = runner.ensure_nightly_digest_schedule().await {
                            error!("failed to ensure nightly digest schedule: {err:?}");
                        }
                    }
                }
            }
        });
    }

    fn wake(&self) {
        self.notifier.notify_one();
    }

    /// Persist a job and execute it immediately on a worker thread.
    pub async fn run_now(&self, kind: &str, payload: Value) -> Result<JobRunResult> {
        let now = OffsetDateTime::now_utc().unix_timestamp();
        let job_id = self.persist_job(kind, &payload, Some(now)).await?;
        let result = self
            .run_existing_job(PendingJob {
                id: job_id.clone(),
                kind: kind.to_string(),
                payload,
            })
            .await?;
        let _ = self.ensure_nightly_digest_schedule().await;
        Ok(result)
    }

    /// Blocking helper used by synchronous IPC handlers.
    pub fn run_now_blocking(&self, kind: &str, payload: Value) -> Result<JobRunResult> {
        async_runtime::block_on(self.run_now(kind, payload))
    }

    /// Queue a job for execution at a specific unix timestamp.
    pub async fn enqueue_at(&self, kind: &str, payload: Value, run_at: i64) -> Result<String> {
        let id = self.persist_job(kind, &payload, Some(run_at)).await?;
        self.wake();
        Ok(id)
    }

    /// Blocking variant of [`enqueue_at`].
    pub fn enqueue_at_blocking(&self, kind: &str, payload: Value, run_at: i64) -> Result<String> {
        async_runtime::block_on(self.enqueue_at(kind, payload, run_at))
    }

    /// Ensure a nightly digest job exists for the upcoming 02:00 UTC run.
    pub async fn ensure_nightly_digest_schedule(&self) -> Result<()> {
        let pool = self.pool.clone();
        spawn_blocking(move || {
            let conn = pool.get()?;
            schedule_next_digest(&conn)
        })
        .await??;
        Ok(())
    }

    /// Blocking convenience wrapper for [`ensure_nightly_digest_schedule`].
    pub fn ensure_nightly_digest_schedule_blocking(&self) -> Result<()> {
        async_runtime::block_on(self.ensure_nightly_digest_schedule())
    }

    async fn dispatch_due_jobs(self: &Arc<Self>) -> Result<()> {
        let jobs = self.fetch_due_jobs().await?;
        for job in jobs {
            if let Err(err) = self.run_existing_job(job).await {
                error!("job execution failed: {err:?}");
            }
        }
        Ok(())
    }

    async fn fetch_due_jobs(&self) -> Result<Vec<PendingJob>> {
        let pool = self.pool.clone();
        let now = OffsetDateTime::now_utc().unix_timestamp();
        spawn_blocking(move || {
            let conn = pool.get()?;
            let mut stmt = conn.prepare(
                "SELECT id, kind, payload FROM jobs WHERE state='queued' AND (run_at IS NULL OR run_at <= ?1) ORDER BY run_at IS NULL DESC, run_at ASC, created_at ASC",
            )?;
            let rows = stmt.query_map([now], |row| {
                let payload_json: String = row.get(2)?;
                let payload = serde_json::from_str(&payload_json).unwrap_or_else(|_| json!({}));
                Ok(PendingJob {
                    id: row.get(0)?,
                    kind: row.get(1)?,
                    payload,
                })
            })?;
            let mut pending = Vec::new();
            for row in rows {
                pending.push(row?);
            }
            Ok(pending)
        })
        .await??
    }

    async fn run_existing_job(&self, job: PendingJob) -> Result<JobRunResult> {
        let pool = self.pool.clone();
        let ai = Arc::clone(&self.ai);
        spawn_blocking(move || {
            let conn = pool.get()?;
            run_job(&conn, ai.as_ref(), &job.id, &job.kind, job.payload)
        })
        .await??
    }

    async fn persist_job(
        &self,
        kind: &str,
        payload: &Value,
        run_at: Option<i64>,
    ) -> Result<String> {
        let pool = self.pool.clone();
        let kind = kind.to_string();
        let payload = payload.clone();
        spawn_blocking(move || {
            let conn = pool.get()?;
            persist_job_with_conn(&conn, &kind, &payload, run_at)
        })
        .await??
    }
}

fn persist_job_with_conn(
    conn: &Connection,
    kind: &str,
    payload: &Value,
    run_at: Option<i64>,
) -> Result<String> {
=======
/// Persist a job row and immediately execute it.
pub fn enqueue_job(conn: &Connection, kind: &str, payload: Value) -> Result<JobRunResult> {
>>>>>>> 1eec4870
    let id = Uuid::new_v4().to_string();
    let now = OffsetDateTime::now_utc().unix_timestamp();
    conn.execute(
        "INSERT INTO jobs (id, kind, state, payload, created_at, updated_at, run_at) VALUES (?1, ?2, 'queued', ?3, ?4, ?5, ?6)",
        params![id.as_str(), kind, payload.to_string(), now, now, run_at],
    )
    .with_context(|| format!("failed to enqueue job {kind}"))?;
    Ok(id)
}

/// Run a job and update its persisted state transitions.
<<<<<<< HEAD
fn run_job(
    conn: &Connection,
    ai: &AiOrchestrator,
    id: &str,
    kind: &str,
    payload: Value,
) -> Result<JobRunResult> {
=======
fn run_job(conn: &Connection, id: &str, kind: &str, payload: Value) -> Result<JobRunResult> {
>>>>>>> 1eec4870
    let now = OffsetDateTime::now_utc().unix_timestamp();
    conn.execute(
        "UPDATE jobs SET state='running', updated_at=?2 WHERE id=?1",
        params![id, now],
    )
    .with_context(|| format!("failed to update job {kind} to running"))?;

    let result = match kind {
        DAILY_DIGEST_JOB => perform_daily_digest(conn, ai, &payload),
        other => Err(anyhow!("unknown job kind: {other}")),
    };

    match result {
        Ok(value) => {
            let finished = OffsetDateTime::now_utc().unix_timestamp();
            conn.execute(
                "UPDATE jobs SET state='succeeded', result=?2, updated_at=?3 WHERE id=?1",
                params![id, value.to_string(), finished],
            )
            .with_context(|| format!("failed to mark job {kind} as succeeded"))?;
            Ok(JobRunResult {
                job_id: id.to_string(),
                kind: kind.to_string(),
                state: "succeeded".into(),
                result: value,
            })
        }
        Err(error) => {
            let finished = OffsetDateTime::now_utc().unix_timestamp();
            let message = error.to_string();
            conn.execute(
                "UPDATE jobs SET state='failed', result=?2, updated_at=?3 WHERE id=?1",
                params![id, message.as_str(), finished],
            )
            .with_context(|| format!("failed to mark job {kind} as failed"))?;
            Err(error)
        }
    }
}

/// Generate the logbook summary and timeline entries for a given day.
<<<<<<< HEAD
fn perform_daily_digest(conn: &Connection, ai: &AiOrchestrator, payload: &Value) -> Result<Value> {
=======
fn perform_daily_digest(conn: &Connection, payload: &Value) -> Result<Value> {
>>>>>>> 1eec4870
    let date = resolve_entry_date(payload)?;
    let date_key = date.to_string();
    let start_ts = date
        .with_time(Time::MIDNIGHT)
        .context("failed to derive midnight for date")?
        .assume_utc()
        .unix_timestamp();
    let end_ts =
        (OffsetDateTime::from_unix_timestamp(start_ts)? + TimeDuration::DAY).unix_timestamp();

    let notes_count: i64 = conn
        .query_row(
            "SELECT COUNT(*) FROM notes WHERE created_at >= ?1 AND created_at < ?2",
            params![start_ts, end_ts],
            |row| row.get(0),
        )
        .context("failed to count notes for logbook digest")?;

    let latest_note: Option<(String, i64)> = conn
        .prepare(
            "SELECT title, created_at FROM notes WHERE created_at >= ?1 AND created_at < ?2 ORDER BY created_at DESC LIMIT 1",
        )?
        .query_row(params![start_ts, end_ts], |row| {
            Ok((row.get(0)?, row.get(1)?))
        })
        .optional()?;

    let ai_calls: i64 = conn
        .query_row(
            "SELECT COUNT(*) FROM event_log WHERE module = 'ai.runtime' AND ts >= ?1 AND ts < ?2",
            params![start_ts, end_ts],
            |row| row.get(0),
        )
        .context("failed to count AI interactions")?;

    let ai_failures: i64 = conn
        .query_row(
            "SELECT COUNT(*) FROM event_log WHERE module = 'ai.runtime' AND level IN ('error', 'warn') AND ts >= ?1 AND ts < ?2",
            params![start_ts, end_ts],
            |row| row.get(0),
        )
        .context("failed to count AI failures")?;

    let job_count: i64 = conn
        .query_row(
            "SELECT COUNT(*) FROM jobs WHERE created_at >= ?1 AND created_at < ?2",
            params![start_ts, end_ts],
            |row| row.get(0),
        )
        .context("failed to count job executions")?;

    let note_excerpts = collect_note_excerpts(conn, start_ts, end_ts)?;

    let mut summary_parts = Vec::new();
    summary_parts.push(format!(
        "Captured {notes_count} note{} today.",
        plural(notes_count)
    ));
    summary_parts.push(format!(
        "Dispatched {ai_calls} AI run{} with {ai_failures} incident{}.",
        plural(ai_calls),
        ai_failures,
        plural(ai_failures)
    ));
    summary_parts.push(format!(
        "Processed {job_count} background job{}.",
        plural(job_count)
    ));

    if let Some((title, ts)) = &latest_note {
        let when = OffsetDateTime::from_unix_timestamp(*ts)?
            .format(&format_description!("[hour]:[minute] UTC"))?;
        summary_parts.push(format!("Latest note \"{}\" captured at {}.", title, when));
    }

    let fallback_summary = summary_parts.join(" ");

    let facts = DailyDigestFacts {
        date_key: date_key.clone(),
        notes_count,
        ai_calls,
        ai_failures,
        job_count,
        latest_note: latest_note.clone(),
        note_excerpts,
    };

    let ai_summary = generate_ai_summary(conn, ai, &facts)?;
    let summary = ai_summary.unwrap_or(fallback_summary);

    let logbook_entry = upsert_logbook_entry(conn, &date_key, &summary)?;
    let timeline = rebuild_timeline(
        conn,
        &date_key,
        &summary,
        notes_count,
        ai_calls,
        ai_failures,
    )?;

    log_event(
        conn,
        "info",
        Some("SYS-LOG-100"),
        "jobs.daily",
        "Daily digest job completed",
        Some("Created or refreshed logbook and timeline entries."),
        Some(json!({ "entry_date": date_key })),
    )
    .context("failed to log daily digest completion")?;

    Ok(json!({
        "entry_date": date.to_string(),
        "logbook": logbook_entry,
        "timeline": timeline,
    }))
}

<<<<<<< HEAD
struct DailyDigestFacts {
    date_key: String,
    notes_count: i64,
    ai_calls: i64,
    ai_failures: i64,
    job_count: i64,
    latest_note: Option<(String, i64)>,
    note_excerpts: Vec<NoteExcerpt>,
}

struct NoteExcerpt {
    title: String,
    preview: String,
}

fn collect_note_excerpts(
    conn: &Connection,
    start_ts: i64,
    end_ts: i64,
) -> Result<Vec<NoteExcerpt>> {
    let mut stmt = conn.prepare(
        "SELECT title, body FROM notes WHERE created_at >= ?1 AND created_at < ?2 ORDER BY created_at DESC LIMIT 5",
    )?;
    let rows = stmt.query_map(params![start_ts, end_ts], |row| {
        let body: String = row.get(1)?;
        let preview: String = body.chars().take(240).collect();
        Ok(NoteExcerpt {
            title: row.get(0)?,
            preview: preview.replace('\n', " "),
        })
    })?;
    let mut excerpts = Vec::new();
    for row in rows {
        excerpts.push(row?);
    }
    Ok(excerpts)
}

fn generate_ai_summary(
    conn: &Connection,
    ai: &AiOrchestrator,
    facts: &DailyDigestFacts,
) -> Result<Option<String>> {
    let selection = match config::resolve_runtime(conn, None, None) {
        Ok(selection) => selection,
        Err(err) => {
            let _ = log_event(
                conn,
                "warn",
                Some("AI-DIGEST-001"),
                "jobs.daily",
                "AI digest unavailable",
                Some("No active AI provider is configured for summaries."),
                Some(json!({ "error": err.to_string() })),
            );
            return Ok(None);
        }
    };

    let mut lines = Vec::new();
    lines.push(format!("Date: {}", facts.date_key));
    lines.push(format!("Notes captured: {}", facts.notes_count));
    lines.push(format!(
        "AI runs: {} ({} alerts)",
        facts.ai_calls, facts.ai_failures
    ));
    lines.push(format!("Jobs processed: {}", facts.job_count));
    if let Some((title, ts)) = &facts.latest_note {
        if let Ok(when) = OffsetDateTime::from_unix_timestamp(*ts) {
            if let Ok(formatted) = when.format(&format_description!("[hour]:[minute] UTC")) {
                lines.push(format!("Latest note: \"{}\" at {}", title, formatted));
            }
        }
    }
    if !facts.note_excerpts.is_empty() {
        lines.push(String::from("Recent note highlights:"));
        for note in &facts.note_excerpts {
            lines.push(format!("- {} — {}", note.title, note.preview));
        }
    }

    let system_prompt = "You are InkOS' nightly curator. Craft a concise (3-4 sentence) operational digest highlighting the most meaningful activity for the day. Blend factual counts with qualitative insight. Avoid markdown lists and keep the tone warm and professional.";

    let input = AiChatInput {
        messages: vec![
            AiChatMessage {
                role: "system".into(),
                content: system_prompt.into(),
            },
            AiChatMessage {
                role: "user".into(),
                content: lines.join("\n"),
            },
        ],
        temperature: Some(0.25),
    };

    match async_runtime::block_on(ai.chat(&selection, input)) {
        Ok(response) => {
            let summary = response.content.trim().to_string();
            if summary.is_empty() {
                let _ = log_event(
                    conn,
                    "warn",
                    Some("AI-DIGEST-002"),
                    "jobs.daily",
                    "AI digest returned empty content",
                    Some("Falling back to deterministic summary."),
                    Some(json!({ "provider": selection.provider.id })),
                );
                Ok(None)
            } else {
                let _ = log_event(
                    conn,
                    "info",
                    Some("AI-DIGEST-200"),
                    "jobs.daily",
                    "AI digest generated",
                    Some("Nightly summary authored by configured AI runtime."),
                    Some(json!({
                        "provider": selection.provider.id,
                        "model": selection.model,
                    })),
                );
                Ok(Some(summary))
            }
        }
        Err(err) => {
            let _ = log_event(
                conn,
                "warn",
                Some("AI-DIGEST-100"),
                "jobs.daily",
                "AI digest request failed",
                Some("Falling back to deterministic summary."),
                Some(json!({
                    "provider": selection.provider.id,
                    "model": selection.model,
                    "error": err.to_string(),
                })),
            );
            Ok(None)
        }
    }
}

fn schedule_next_digest(conn: &Connection) -> Result<()> {
    let now = OffsetDateTime::now_utc();
    let target_time =
        Time::from_hms(2, 0, 0).context("failed to construct digest schedule time")?;
    let mut next_run = now
        .date()
        .with_time(target_time)
        .context("failed to derive next digest timestamp")?
        .assume_utc();
    if now >= next_run {
        next_run += TimeDuration::DAY;
    }
    let digest_date = (next_run - TimeDuration::DAY).date().to_string();
    let run_at_ts = next_run.unix_timestamp();

    let existing: Option<String> = conn
        .query_row(
            "SELECT id FROM jobs WHERE kind = ?1 AND state = 'queued' AND run_at = ?2 LIMIT 1",
            params![DAILY_DIGEST_JOB, run_at_ts],
            |row| row.get(0),
        )
        .optional()?;
    if existing.is_some() {
        return Ok(());
    }

    let payload = json!({ "date": digest_date });
    let id = persist_job_with_conn(conn, DAILY_DIGEST_JOB, &payload, Some(run_at_ts))?;
    let _ = log_event(
        conn,
        "info",
        Some("JOB-200"),
        "jobs.scheduler",
        "Scheduled nightly digest job",
        Some("Will summarise the previous day at 02:00 UTC."),
        Some(json!({
            "job_id": id,
            "run_at": run_at_ts,
            "payload": payload,
        })),
    );
    Ok(())
}

=======
>>>>>>> 1eec4870
/// Insert or update the daily logbook entry for `entry_date`.
fn upsert_logbook_entry(conn: &Connection, entry_date: &str, summary: &str) -> Result<Value> {
    let now = OffsetDateTime::now_utc().unix_timestamp();
    let existing: Option<(String, i64)> = conn
        .prepare("SELECT id, created_at FROM logbook_entries WHERE entry_date = ?1")?
        .query_row(params![entry_date], |row| Ok((row.get(0)?, row.get(1)?)))
        .optional()?;

    let entry_id = if let Some((id, _)) = existing {
        conn.execute(
            "UPDATE logbook_entries SET summary = ?2 WHERE id = ?1",
            params![id, summary],
        )
        .context("failed to update existing logbook entry")?;
        id
    } else {
        let id = Uuid::new_v4().to_string();
        conn.execute(
            "INSERT INTO logbook_entries (id, entry_date, summary, created_at) VALUES (?1, ?2, ?3, ?4)",
            params![id, entry_date, summary, now],
        )
        .context("failed to insert logbook entry")?;
        id
    };

    let (created_at,): (i64,) = conn
        .query_row(
            "SELECT created_at FROM logbook_entries WHERE id = ?1",
            params![entry_id],
            |row| Ok((row.get(0)?,)),
        )
        .context("failed to reload logbook entry")?;

    Ok(json!({
        "id": entry_id,
        "entry_date": entry_date,
        "summary": summary,
        "created_at": created_at,
    }))
}

/// Recreate the derived timeline events backing the daily digest view.
fn rebuild_timeline(
    conn: &Connection,
    entry_date: &str,
    summary: &str,
    notes_count: i64,
    ai_calls: i64,
    ai_failures: i64,
) -> Result<Value> {
    conn.execute(
        "DELETE FROM timeline_events WHERE entry_date = ?1",
        params![entry_date],
    )
    .context("failed to clear previous timeline events")?;

    let now = OffsetDateTime::now_utc().unix_timestamp();
    let mut events = Vec::new();

    events.push(create_timeline_event(
        conn,
        entry_date,
        now,
        "logbook",
        format!("Daily log captured ({entry_date})"),
        summary.to_string(),
    )?);

    if notes_count > 0 {
        events.push(create_timeline_event(
            conn,
            entry_date,
            now,
            "notes",
            format!("{} new note{}", notes_count, plural(notes_count)),
            "Review the Notes tab to explore today's captures.".to_string(),
        )?);
    }

    if ai_calls > 0 {
        events.push(create_timeline_event(
            conn,
            entry_date,
            now,
            "ai",
            format!("{} AI interaction{}", ai_calls, plural(ai_calls)),
            "Inspect the AI Debugger console for transcripts and usage.".to_string(),
        )?);
    }

    if ai_failures > 0 {
        events.push(create_timeline_event(
            conn,
            entry_date,
            now,
            "alerts",
            format!("{} AI alert{}", ai_failures, plural(ai_failures)),
            "Errors were detected in today's AI runs. Investigate via the debugger.".to_string(),
        )?);
    }

    Ok(Value::Array(events))
}

/// Persist a single timeline event and return its serialised form.
fn create_timeline_event(
    conn: &Connection,
    entry_date: &str,
    event_time: i64,
    kind: &str,
    title: String,
    detail: String,
) -> Result<Value> {
    let id = Uuid::new_v4().to_string();
    let created_at = OffsetDateTime::now_utc().unix_timestamp();
    conn.execute(
        "INSERT INTO timeline_events (id, entry_date, event_time, kind, title, detail, created_at) VALUES (?1, ?2, ?3, ?4, ?5, ?6, ?7)",
        params![id, entry_date, event_time, kind, title, detail, created_at],
    )
    .context("failed to insert timeline event")?;

    Ok(json!({
        "id": id,
        "entry_date": entry_date,
        "event_time": event_time,
        "kind": kind,
        "title": title,
        "detail": detail,
        "created_at": created_at,
    }))
}

/// Resolve the target date for a digest run, defaulting to today.
fn resolve_entry_date(payload: &Value) -> Result<Date> {
    if let Some(date_str) = payload.get("date").and_then(Value::as_str) {
        Date::parse(date_str, &format_description!("[year]-[month]-[day]"))
            .context("invalid date supplied to daily digest job")
    } else {
        Ok(OffsetDateTime::now_utc().date())
    }
}

/// Helper for English pluralisation of counts.
fn plural(count: i64) -> &'static str {
    if count == 1 {
        ""
    } else {
        "s"
    }
}

#[cfg(test)]
mod tests {
    use super::*;
    use r2d2_sqlite::rusqlite::Connection as SqliteConnection;

    #[test]
    fn pluralises_correctly() {
        assert_eq!(plural(0), "s");
        assert_eq!(plural(1), "");
        assert_eq!(plural(2), "s");
    }

    #[test]
    fn resolve_entry_date_defaults_to_today() {
        let today = OffsetDateTime::now_utc().date();
        let resolved = resolve_entry_date(&json!({})).unwrap();
        assert_eq!(resolved, today);
    }

    #[test]
    fn resolve_entry_date_parses_explicit_string() {
        let resolved = resolve_entry_date(&json!({ "date": "2024-01-05" })).unwrap();
        assert_eq!(resolved.to_string(), "2024-01-05");
    }

    #[test]
    fn rebuild_timeline_generates_entries() {
        let conn = SqliteConnection::open_in_memory().unwrap();
        conn.execute_batch(
            "CREATE TABLE timeline_events (id TEXT PRIMARY KEY, entry_date TEXT, event_time INTEGER, kind TEXT, title TEXT, detail TEXT, created_at INTEGER);",
        )
        .unwrap();

        let events = rebuild_timeline(&conn, "2024-01-05", "summary", 2, 1, 0).unwrap();
        let array = events.as_array().unwrap();
        assert!(array.len() >= 2);
    }
}<|MERGE_RESOLUTION|>--- conflicted
+++ resolved
@@ -1,4 +1,3 @@
-<<<<<<< HEAD
 //! Background job execution and helpers for deriving daily workspace digests.
 //!
 //! Jobs are persisted to the SQLite `jobs` table so that they can be retried
@@ -8,12 +7,10 @@
 
 use std::sync::Arc;
 use std::time::Duration as StdDuration;
-=======
 //! Synchronous worker implementations invoked from IPC commands.
 //!
 //! These helpers run inside the same process but are isolated from the UI
 //! thread. They return JSON payloads so the frontend can render rich status.
->>>>>>> 1eec4870
 
 use anyhow::{anyhow, Context, Result};
 use log::error;
@@ -34,15 +31,12 @@
 use crate::db::DbPool;
 use crate::logging::log_event;
 
-<<<<<<< HEAD
 const DAILY_DIGEST_JOB: &str = "workspace.daily_digest";
 
 /// Result payload returned when a worker completes a job.
 #[derive(Debug, Clone, Serialize)]
-=======
 /// Result payload returned when a worker completes a job.
 #[derive(Debug, Serialize)]
->>>>>>> 1eec4870
 pub struct JobRunResult {
     pub job_id: String,
     pub kind: String,
@@ -56,7 +50,6 @@
     payload: Value,
 }
 
-<<<<<<< HEAD
 /// Cooperative scheduler that executes queued jobs on background threads.
 pub struct JobScheduler {
     pool: DbPool,
@@ -221,10 +214,8 @@
     payload: &Value,
     run_at: Option<i64>,
 ) -> Result<String> {
-=======
 /// Persist a job row and immediately execute it.
 pub fn enqueue_job(conn: &Connection, kind: &str, payload: Value) -> Result<JobRunResult> {
->>>>>>> 1eec4870
     let id = Uuid::new_v4().to_string();
     let now = OffsetDateTime::now_utc().unix_timestamp();
     conn.execute(
@@ -236,7 +227,6 @@
 }
 
 /// Run a job and update its persisted state transitions.
-<<<<<<< HEAD
 fn run_job(
     conn: &Connection,
     ai: &AiOrchestrator,
@@ -244,9 +234,7 @@
     kind: &str,
     payload: Value,
 ) -> Result<JobRunResult> {
-=======
 fn run_job(conn: &Connection, id: &str, kind: &str, payload: Value) -> Result<JobRunResult> {
->>>>>>> 1eec4870
     let now = OffsetDateTime::now_utc().unix_timestamp();
     conn.execute(
         "UPDATE jobs SET state='running', updated_at=?2 WHERE id=?1",
@@ -288,11 +276,8 @@
 }
 
 /// Generate the logbook summary and timeline entries for a given day.
-<<<<<<< HEAD
 fn perform_daily_digest(conn: &Connection, ai: &AiOrchestrator, payload: &Value) -> Result<Value> {
-=======
 fn perform_daily_digest(conn: &Connection, payload: &Value) -> Result<Value> {
->>>>>>> 1eec4870
     let date = resolve_entry_date(payload)?;
     let date_key = date.to_string();
     let start_ts = date
@@ -411,7 +396,6 @@
     }))
 }
 
-<<<<<<< HEAD
 struct DailyDigestFacts {
     date_key: String,
     notes_count: i64,
@@ -602,8 +586,6 @@
     Ok(())
 }
 
-=======
->>>>>>> 1eec4870
 /// Insert or update the daily logbook entry for `entry_date`.
 fn upsert_logbook_entry(conn: &Connection, entry_date: &str, summary: &str) -> Result<Value> {
     let now = OffsetDateTime::now_utc().unix_timestamp();

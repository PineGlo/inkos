//! Version 1 of the Tauri IPC API.
//!
//! Commands are intentionally thin wrappers that validate input, execute work
//! on background threads where needed, and return JSON-friendly payloads to
//! the UI.

use std::sync::Arc;

use crate::agents::config::{self, AiSettingsUpdate};
use crate::agents::{AiChatInput, AiChatMessage, AiChatResponse, AiOrchestrator};
use crate::db::DbPool;
use crate::logging::log_event;
use crate::workers::{JobRunResult, JobScheduler};
use r2d2_sqlite::rusqlite::OptionalExtension;
use serde::{Deserialize, Serialize};
use serde_json::json;
use tauri::{async_runtime::spawn_blocking, State};
use time::macros::format_description;
use time::Date;
use time::OffsetDateTime;
use uuid::Uuid;

/// Shared state injected into each Tauri command handler.
#[derive(Clone)]
pub struct ApiState {
    pub db: DbPool,
    pub ai: Arc<AiOrchestrator>,
    pub scheduler: Arc<JobScheduler>,
}

/// Simple health-check endpoint for UI components.
#[tauri::command]
pub fn ping() -> serde_json::Value {
    serde_json::json!({
        "ok": true,
        "ts": OffsetDateTime::now_utc().unix_timestamp(),
    })
}

/// Inspect the SQLite catalog to confirm the database is reachable.
#[tauri::command]
pub fn db_status(state: State<ApiState>) -> Result<serde_json::Value, String> {
    let conn = state.db.get().map_err(|e| e.to_string())?;
    let mut stmt = conn
        .prepare("SELECT name FROM sqlite_master WHERE type='table'")
        .map_err(|e| e.to_string())?;
    let rows = stmt
        .query_map([], |row| Ok(row.get::<_, String>(0)?))
        .map_err(|e| e.to_string())?;
    let mut names = Vec::new();
    for r in rows {
        names.push(r.map_err(|e| e.to_string())?);
    }
    Ok(serde_json::json!({ "ok": true, "tables": names }))
}

#[derive(Deserialize)]
pub struct CreateNoteInput {
    pub title: String,
    pub body: Option<String>,
}
#[derive(Serialize)]
pub struct CreateNoteOutput {
    pub id: String,
}

/// Persist a note and log the action for the activity feed.
#[tauri::command]
pub fn create_note(
    state: State<ApiState>,
    input: CreateNoteInput,
) -> Result<CreateNoteOutput, String> {
    let id = Uuid::new_v4().to_string();
    let now = OffsetDateTime::now_utc().unix_timestamp();
    let body = input.body.unwrap_or_default();
    let conn = state.db.get().map_err(|e| e.to_string())?;
    conn.execute(
        "INSERT INTO notes (id, title, body, created_at, updated_at) VALUES (?1, ?2, ?3, ?4, ?5)",
        (id.as_str(), input.title.as_str(), body.as_str(), now, now),
    )
    .map_err(|e| e.to_string())?;
    log_event(
        &conn,
        "info",
        Some("NTE-0000"),
        "notes",
        "note created",
        Some("created via IPC"),
        Some(serde_json::json!({ "id": id })),
    )
    .map_err(|e| e.to_string())?;
    Ok(CreateNoteOutput { id })
}

#[derive(Deserialize)]
pub struct ListNotesInput {
    pub q: Option<String>,
}

/// Return notes optionally filtered by a full-text query.
#[tauri::command]
pub fn list_notes(
    state: State<ApiState>,
    input: Option<ListNotesInput>,
) -> Result<Vec<serde_json::Value>, String> {
    let conn = state.db.get().map_err(|e| e.to_string())?;
    let mut results = Vec::new();
    if let Some(i) = input {
        if let Some(q) = i.q {
            let mut stmt = conn.prepare("SELECT id, title, created_at FROM notes WHERE rowid IN (SELECT rowid FROM fts_notes WHERE fts_notes MATCH ?1) ORDER BY created_at DESC").map_err(|e| e.to_string())?;
            let rows = stmt
                .query_map([q], |row| {
                    Ok(serde_json::json!({
                        "id": row.get::<_, String>(0)?,
                        "title": row.get::<_, String>(1)?,
                        "created_at": row.get::<_, i64>(2)?
                    }))
                })
                .map_err(|e| e.to_string())?;
            for r in rows {
                results.push(r.map_err(|e| e.to_string())?);
            }
            return Ok(results);
        }
    }
    let mut stmt = conn
        .prepare("SELECT id, title, created_at FROM notes ORDER BY created_at DESC")
        .map_err(|e| e.to_string())?;
    let rows = stmt
        .query_map([], |row| {
            Ok(serde_json::json!({
                "id": row.get::<_, String>(0)?,
                "title": row.get::<_, String>(1)?,
                "created_at": row.get::<_, i64>(2)?
            }))
        })
        .map_err(|e| e.to_string())?;
    for r in rows {
        results.push(r.map_err(|e| e.to_string())?);
    }
    Ok(results)
}

/// Summarised view of each logbook record.
#[derive(Serialize)]
pub struct LogbookEntry {
    pub id: String,
    pub entry_date: String,
    pub summary: String,
    pub created_at: i64,
}

/// List daily logbook entries, ensuring today's digest is queued if missing.
#[tauri::command]
pub fn list_logbook_entries(
    state: State<ApiState>,
    limit: Option<usize>,
) -> Result<Vec<LogbookEntry>, String> {
    ensure_today_digest(&state)?;
    let conn = state.db.get().map_err(|e| e.to_string())?;

    let mut entries = Vec::new();
    if let Some(limit) = limit {
        let mut stmt = conn
            .prepare(
                "SELECT id, entry_date, summary, created_at FROM logbook_entries ORDER BY entry_date DESC LIMIT ?1",
            )
            .map_err(|e| e.to_string())?;
        let rows = stmt
            .query_map([limit as i64], |row| {
                Ok(LogbookEntry {
                    id: row.get(0)?,
                    entry_date: row.get(1)?,
                    summary: row.get(2)?,
                    created_at: row.get(3)?,
                })
            })
            .map_err(|e| e.to_string())?;
        for row in rows {
            entries.push(row.map_err(|e| e.to_string())?);
        }
        return Ok(entries);
    }

    let mut stmt = conn
        .prepare("SELECT id, entry_date, summary, created_at FROM logbook_entries ORDER BY entry_date DESC")
        .map_err(|e| e.to_string())?;
    let rows = stmt
        .query_map([], |row| {
            Ok(LogbookEntry {
                id: row.get(0)?,
                entry_date: row.get(1)?,
                summary: row.get(2)?,
                created_at: row.get(3)?,
            })
        })
        .map_err(|e| e.to_string())?;
    for row in rows {
        entries.push(row.map_err(|e| e.to_string())?);
    }
    Ok(entries)
}

/// Timeline event DTO surfaced to the frontend.
#[derive(Serialize)]
pub struct TimelineEvent {
    pub id: String,
    pub entry_date: String,
    pub event_time: i64,
    pub kind: String,
    pub title: String,
    pub detail: Option<String>,
    pub created_at: i64,
}

/// Fetch timeline events for a specific day.
#[tauri::command]
pub fn list_timeline_events(
    state: State<ApiState>,
    date: Option<String>,
) -> Result<Vec<TimelineEvent>, String> {
    ensure_today_digest(&state)?;
    let conn = state.db.get().map_err(|e| e.to_string())?;

    let resolved_date = if let Some(value) = date {
        Date::parse(&value, &format_description!("[year]-[month]-[day]"))
            .map_err(|e| e.to_string())?
    } else {
        OffsetDateTime::now_utc().date()
    };
    let date_key = resolved_date.to_string();

    let mut stmt = conn
        .prepare("SELECT id, entry_date, event_time, kind, title, detail, created_at FROM timeline_events WHERE entry_date = ?1 ORDER BY event_time ASC")
        .map_err(|e| e.to_string())?;
    let rows = stmt
        .query_map([date_key.as_str()], |row| {
            let detail: Option<String> = row.get(5)?;
            Ok(TimelineEvent {
                id: row.get(0)?,
                entry_date: row.get(1)?,
                event_time: row.get(2)?,
                kind: row.get(3)?,
                title: row.get(4)?,
                detail,
                created_at: row.get(6)?,
            })
        })
        .map_err(|e| e.to_string())?;

    let mut events = Vec::new();
    for row in rows {
        events.push(row.map_err(|e| e.to_string())?);
    }
    Ok(events)
}

/// Structured AI runtime event surfaced in the debugger UI.
#[derive(Serialize)]
pub struct AiRuntimeEvent {
    pub id: String,
    pub ts: i64,
    pub level: String,
    pub code: Option<String>,
    pub message: String,
    pub explain: Option<String>,
    pub data: Option<serde_json::Value>,
}

/// Return recent AI runtime events for diagnostics.
#[tauri::command]
pub fn list_ai_events(
    state: State<ApiState>,
    limit: Option<usize>,
) -> Result<Vec<AiRuntimeEvent>, String> {
    let conn = state.db.get().map_err(|e| e.to_string())?;

    let mut events = Vec::new();
    if let Some(limit) = limit {
        let mut stmt = conn
            .prepare(
                "SELECT id, ts, level, code, message, explain, data FROM event_log WHERE module = 'ai.runtime' ORDER BY ts DESC LIMIT ?1",
            )
            .map_err(|e| e.to_string())?;
        let rows = stmt
            .query_map([limit as i64], map_ai_event)
            .map_err(|e| e.to_string())?;
        for row in rows {
            events.push(row.map_err(|e| e.to_string())?);
        }
        return Ok(events);
    }

    let mut stmt = conn
        .prepare(
            "SELECT id, ts, level, code, message, explain, data FROM event_log WHERE module = 'ai.runtime' ORDER BY ts DESC",
        )
        .map_err(|e| e.to_string())?;
    let rows = stmt
        .query_map([], map_ai_event)
        .map_err(|e| e.to_string())?;
    for row in rows {
        events.push(row.map_err(|e| e.to_string())?);
    }
    Ok(events)
}

fn map_ai_event(row: &r2d2_sqlite::rusqlite::Row) -> r2d2_sqlite::rusqlite::Result<AiRuntimeEvent> {
    let data_str: Option<String> = row.get(6)?;
    let data = data_str.and_then(|raw| serde_json::from_str(&raw).ok());
    Ok(AiRuntimeEvent {
        id: row.get(0)?,
        ts: row.get(1)?,
        level: row.get(2)?,
        code: row.get(3)?,
        message: row.get(4)?,
        explain: row.get(5)?,
        data,
    })
}

/// Trigger the daily digest worker immediately.
#[tauri::command]
pub async fn run_daily_digest(
    state: State<'_, ApiState>,
    date: Option<String>,
) -> Result<JobRunResult, String> {
    let payload = if let Some(value) = date {
        json!({ "date": value })
    } else {
        json!({})
    };
    state
        .scheduler
        .run_now("workspace.daily_digest", payload)
        .await
        .map_err(|e| e.to_string())
}

/// Ensure the daily digest job has been scheduled for the current day.
<<<<<<< HEAD
fn ensure_today_digest(state: &State<ApiState>) -> Result<(), String> {
=======
fn ensure_today_digest(conn: &SqliteConnection) -> Result<(), String> {
>>>>>>> 1eec4870
    let today = OffsetDateTime::now_utc().date().to_string();
    let missing = {
        let conn = state.db.get().map_err(|e| e.to_string())?;
        let mut stmt = conn
            .prepare("SELECT id FROM logbook_entries WHERE entry_date = ?1 LIMIT 1")
            .map_err(|e| e.to_string())?;
        let existing: Option<String> = stmt
            .query_row([today.as_str()], |row| row.get(0))
            .optional()
            .map_err(|e| e.to_string())?;
        existing.is_none()
    };
    if missing {
        let _ = state
            .scheduler
            .run_now_blocking("workspace.daily_digest", json!({ "date": today }))
            .map_err(|e| e.to_string())?;
    }
    Ok(())
}

/// List available AI providers via a blocking thread pool.
#[tauri::command]
pub async fn ai_list_providers(
    state: State<'_, ApiState>,
) -> Result<Vec<config::AiProviderInfo>, String> {
    let pool = state.db.clone();
    spawn_blocking(move || {
        let conn = pool.get().map_err(|e| e.to_string())?;
        config::list_providers(&conn).map_err(|e| e.to_string())
    })
    .await
    .map_err(|e| e.to_string())?
}

/// Fetch the current AI settings snapshot via a blocking thread pool.
#[tauri::command]
pub async fn ai_get_settings(
    state: State<'_, ApiState>,
) -> Result<config::AiSettingsSnapshot, String> {
    let pool = state.db.clone();
    spawn_blocking(move || {
        let conn = pool.get().map_err(|e| e.to_string())?;
        config::get_settings(&conn).map_err(|e| e.to_string())
    })
    .await
    .map_err(|e| e.to_string())?
}

#[derive(Deserialize)]
pub struct AiUpdateSettingsInput {
    pub provider_id: String,
    pub model: Option<String>,
    pub api_key: Option<String>,
    pub base_url: Option<String>,
}

/// Update AI provider settings from the UI.
#[tauri::command]
pub async fn ai_update_settings(
    state: State<'_, ApiState>,
    input: AiUpdateSettingsInput,
) -> Result<config::AiSettingsSnapshot, String> {
    let pool = state.db.clone();
    spawn_blocking(move || {
        let conn = pool.get().map_err(|e| e.to_string())?;
        let snapshot = config::update_settings(
            &conn,
            AiSettingsUpdate {
                provider_id: input.provider_id,
                model: input.model,
                api_key: input.api_key,
                base_url: input.base_url,
            },
        )
        .map_err(|e| e.to_string())?;
        config::audit_settings_change(&conn, "AI settings updated");
        Ok(snapshot)
    })
    .await
    .map_err(|e| e.to_string())?
}

#[derive(Deserialize)]
pub struct AiChatMessageInput {
    pub role: String,
    pub content: String,
}

#[derive(Deserialize)]
pub struct AiChatCommandInput {
    pub messages: Vec<AiChatMessageInput>,
    pub temperature: Option<f32>,
    pub provider_id: Option<String>,
    pub model: Option<String>,
}

/// Execute a chat completion via the orchestrator and record the result.
#[tauri::command]
pub async fn ai_chat(
    state: State<'_, ApiState>,
    input: AiChatCommandInput,
) -> Result<AiChatResponse, String> {
    let pool = state.db.clone();
    let provider_override = input.provider_id.clone();
    let model_override = input.model.clone();

    let selection = spawn_blocking(move || {
        let conn = pool.get().map_err(|e| e.to_string())?;
        config::resolve_runtime(&conn, provider_override, model_override).map_err(|e| e.to_string())
    })
    .await
    .map_err(|e| e.to_string())??;

    let ai_input = AiChatInput {
        messages: input
            .messages
            .iter()
            .map(|m| AiChatMessage {
                role: m.role.clone(),
                content: m.content.clone(),
            })
            .collect(),
        temperature: input.temperature,
    };

    let response = state
        .ai
        .chat(&selection, ai_input)
        .await
        .map_err(|e| e.to_string())?;

    let log_pool = state.db.clone();
    let provider_id = selection.provider.id.clone();
    let model_name = selection.model.clone();
    let preview = response.content.chars().take(160).collect::<String>();

    let _ = spawn_blocking(move || {
        if let Ok(conn) = log_pool.get() {
            let _ = log_event(
                &conn,
                "info",
                Some("AI-0100"),
                "ai.runtime",
                "AI chat invocation",
                Some("Request completed"),
                Some(serde_json::json!({
                    "provider": provider_id,
                    "model": model_name,
                    "preview": preview,
                })),
            );
        }
        Ok::<(), ()>(())
    })
    .await;

    Ok(response)
}<|MERGE_RESOLUTION|>--- conflicted
+++ resolved
@@ -338,11 +338,8 @@
 }
 
 /// Ensure the daily digest job has been scheduled for the current day.
-<<<<<<< HEAD
 fn ensure_today_digest(state: &State<ApiState>) -> Result<(), String> {
-=======
 fn ensure_today_digest(conn: &SqliteConnection) -> Result<(), String> {
->>>>>>> 1eec4870
     let today = OffsetDateTime::now_utc().date().to_string();
     let missing = {
         let conn = state.db.get().map_err(|e| e.to_string())?;
